--- conflicted
+++ resolved
@@ -32,30 +32,6 @@
         pytest.skip("No macros available to test.")
 
 def test_expand_macro_nonexistent(parser):
-<<<<<<< HEAD
-    with pytest.raises(ValueError):
-        parser.expand_macro("nonexistent_macro")
-
-def load_selection_queries():
-    import os
-    import json
-    jsonc_path = os.path.join(os.path.dirname(__file__), "selection_tests.jsonc")
-    with open(jsonc_path, "r") as f:
-        lines = f.readlines()
-    clean_lines = [line for line in lines if not line.lstrip().startswith("//")]
-    clean_json = "".join(clean_lines)
-    selection_tests = json.loads(clean_json)
-    return [test["query"] for test in selection_tests]
-
-@pytest.mark.parametrize("selection", load_selection_queries())
-def test_parse_single_selection(module_parser, selection):
-    """Test parsing a single selection query."""
-    module_parser.parse(selection)
-
-if __name__ == "__main__":
-    pytest.main([__file__, "-v", "-s", "--tb=short"])
-
-=======
     with pytest.raises(MolSelectMacroError):
         parser.expand_macro("nonexistent_macro")
 
@@ -171,4 +147,24 @@
 
     
     
->>>>>>> 57e5a99b
+
+
+def load_selection_queries():
+    import os
+    import json
+    jsonc_path = os.path.join(os.path.dirname(__file__), "selection_tests.jsonc")
+    with open(jsonc_path, "r") as f:
+        lines = f.readlines()
+    clean_lines = [line for line in lines if not line.lstrip().startswith("//")]
+    clean_json = "".join(clean_lines)
+    selection_tests = json.loads(clean_json)
+    return [test["query"] for test in selection_tests]
+
+@pytest.mark.parametrize("selection", load_selection_queries())
+def test_parse_single_selection(module_parser, selection):
+    """Test parsing a single selection query."""
+    module_parser.parse(selection)
+
+if __name__ == "__main__":
+    pytest.main([__file__, "-v", "-s", "--tb=short"])
+
